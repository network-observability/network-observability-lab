--- conflicted
+++ resolved
@@ -798,17 +798,13 @@
             interface = canon_iface(a["labels"]["interface"])
 
             if status == "firing":
-<<<<<<< HEAD
-                quarantine_link_flow(device=device, interface=interface)
-                generate_rca(device=device, interface=interface)
-=======
                 quarantine_link_flow(
                     device=device,
                     interface=interface,
                     alertname=alertname,
                     status=status,
                 )
->>>>>>> 2c800caa
+                generate_rca(device=device, interface=interface)
             else:
                 # status == "resolved" (or anything not "firing")
                 restore_link_flow(
